//! Error and result module

<<<<<<< HEAD
use crate::response::Response;
=======
use crate::{response::Response, signer::SignerError};
>>>>>>> e9758679
use std::io;
use thiserror::Error;

#[derive(Debug, Error)]
pub enum Error {
    /// User request or Apple response JSON data was faulty.
    #[error("Error serializing to JSON: {0}")]
    SerializeError(#[from] serde_json::Error),

    /// A problem connecting to APNs servers.
    #[error("Error connecting to APNs: {0}")]
    ConnectionError(#[from] hyper::Error),

    /// Couldn't generate an APNs token with the given key.
    #[error("Error creating a signature: {0}")]
<<<<<<< HEAD
    SignerError(#[from] openssl::error::ErrorStack),
=======
    SignerError(#[from] SignerError),
>>>>>>> e9758679

    /// APNs couldn't accept the notification. Contains
    /// [Response](response/struct.Response.html) with additional
    /// information.
    #[error(
        "Notification was not accepted by APNs (reason: {})",
        .0.error
            .as_ref()
            .map(|e| e.reason.to_string())
            .unwrap_or_else(|| "Unknown".to_string())
    )]
    ResponseError(Response),

    /// Invalid option values given in
    /// [NotificationOptions](request/notification/struct.NotificationOptions.html)
    #[error("Invalid options for APNs payload: {0}")]
    InvalidOptions(String),

    /// Error reading the certificate or private key.
    #[error("Error in reading a certificate file: {0}")]
    ReadError(#[from] io::Error),
<<<<<<< HEAD
=======

    /// Unexpected private key (only EC keys are supported).
    #[cfg(all(not(feature = "openssl"), feature = "ring"))]
    #[error("Unexpected private key: {0}")]
    UnexpectedKey(#[from] ring::error::KeyRejected),
}

#[cfg(feature = "openssl")]
impl From<openssl::error::ErrorStack> for Error {
    fn from(e: openssl::error::ErrorStack) -> Self {
        Self::SignerError(SignerError::OpenSSL(e))
    }
>>>>>>> e9758679
}<|MERGE_RESOLUTION|>--- conflicted
+++ resolved
@@ -1,10 +1,6 @@
-//! Error and result module
+///! Error and result module
 
-<<<<<<< HEAD
-use crate::response::Response;
-=======
 use crate::{response::Response, signer::SignerError};
->>>>>>> e9758679
 use std::io;
 use thiserror::Error;
 
@@ -20,11 +16,7 @@
 
     /// Couldn't generate an APNs token with the given key.
     #[error("Error creating a signature: {0}")]
-<<<<<<< HEAD
-    SignerError(#[from] openssl::error::ErrorStack),
-=======
     SignerError(#[from] SignerError),
->>>>>>> e9758679
 
     /// APNs couldn't accept the notification. Contains
     /// [Response](response/struct.Response.html) with additional
@@ -46,8 +38,6 @@
     /// Error reading the certificate or private key.
     #[error("Error in reading a certificate file: {0}")]
     ReadError(#[from] io::Error),
-<<<<<<< HEAD
-=======
 
     /// Unexpected private key (only EC keys are supported).
     #[cfg(all(not(feature = "openssl"), feature = "ring"))]
@@ -60,5 +50,4 @@
     fn from(e: openssl::error::ErrorStack) -> Self {
         Self::SignerError(SignerError::OpenSSL(e))
     }
->>>>>>> e9758679
 }